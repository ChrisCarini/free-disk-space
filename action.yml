name: "Free Disk Space (Ubuntu)"
description: "A configurable GitHub Action to free up disk space on an Ubuntu GitHub Actions runner."

# See: https://docs.github.com/en/actions/creating-actions/metadata-syntax-for-github-actions#branding
branding:
  icon: "trash-2"
  color: "green"

inputs:
  android:
    description: "Remove Android runtime"
    required: false
    default: "true"
  dotnet:
    description: "Remove .NET runtime"
    required: false
    default: "true"
  haskell:
    description: "Remove Haskell runtime"
    required: false
    default: "true"

  # option inspired by:
  # https://github.com/apache/flink/blob/master/tools/azure-pipelines/free_disk_space.sh
  large-packages:
    description: "Remove large packages"
    required: false
    default: "true"

  docker-images:
    description: "Remove Docker images"
    required: false
    default: "true"

  # option inspired by:
  # https://github.com/actions/virtual-environments/issues/2875#issuecomment-1163392159
  tool-cache:
    description: "Remove image tool cache"
    required: false
    default: "false"

  swap-storage:
    description: "Remove swap storage"
    required: false
    default: "true"

runs:
  using: "composite"
  steps:
    - shell: bash
      run: |

        # ======
        # MACROS
        # ======

        # macro to print a line of equals
        # (silly but works)
        printSeparationLine() {
          str=${1:=}
          num=${2:-80}
          counter=1
          output=""
          while [ $counter -le $num ]
          do
             output="${output}${str}"
             counter=$((counter+1))
          done
          echo "${output}"
        }

        # macro to compute available space
        # REF: https://unix.stackexchange.com/a/42049/60849
        # REF: https://stackoverflow.com/a/450821/408734
        getAvailableSpace() { echo $(df -a $1 | awk 'NR > 1 {avail+=$4} END {print avail}'); }

        # macro to make Kb human readable (assume the input is Kb)
        # REF: https://unix.stackexchange.com/a/44087/60849
        formatByteCount() { echo $(numfmt --to=iec-i --suffix=B --padding=7 $1'000'); }

        # macro to output saved space
        printSavedSpace() {
          saved=${1}
          title=${2:-}

          echo ""
          printSeparationLine '*' 80
          if [ ! -z "${title}" ]; then
            echo "=> ${title}: Saved $(formatByteCount $saved)"
          else
            echo "=> Saved $(formatByteCount $saved)"
          fi
          printSeparationLine '*' 80
          echo ""
        }

        # macro to print output of dh with caption
        printDH() {
          caption=${1:-}

          printSeparationLine '=' 80
          echo "${caption}"
          echo ""
          echo "$ dh -h /"
          echo ""
          df -h /
          echo "$ dh -a /"
          echo ""
          df -a /
          echo "$ dh -a"
          echo ""
          df -a
          printSeparationLine '=' 80
        }



        # ======
        # SCRIPT
        # ======

        # Display initial disk space stats

        AVAILABLE_INITIAL=$(getAvailableSpace)
        AVAILABLE_ROOT_INITIAL=$(getAvailableSpace '/')

        printDH "BEFORE CLEAN-UP:"
        echo ""


        # Option: Remove Android library

        if [[ ${{ inputs.android }} == 'true' ]]; then
          BEFORE=$(getAvailableSpace)
          
          sudo rm -rf /usr/local/lib/android || true

          AFTER=$(getAvailableSpace)
          SAVED=$((AFTER-BEFORE))
          printSavedSpace $SAVED "Android library"
        fi

        # Option: Remove .NET runtime

        if [[ ${{ inputs.dotnet }} == 'true' ]]; then
          BEFORE=$(getAvailableSpace)

          # https://github.community/t/bigger-github-hosted-runners-disk-space/17267/11
          sudo rm -rf /usr/share/dotnet || true
          
          AFTER=$(getAvailableSpace)
          SAVED=$((AFTER-BEFORE))
          printSavedSpace $SAVED ".NET runtime"
        fi

        # Option: Remove Haskell runtime

        if [[ ${{ inputs.haskell }} == 'true' ]]; then
          BEFORE=$(getAvailableSpace)

          sudo rm -rf /opt/ghc || true
          
          AFTER=$(getAvailableSpace)
          SAVED=$((AFTER-BEFORE))
          printSavedSpace $SAVED "Haskell runtime"
        fi

        # Option: Remove large packages
        # REF: https://github.com/apache/flink/blob/master/tools/azure-pipelines/free_disk_space.sh

        if [[ ${{ inputs.large-packages }} == 'true' ]]; then
          BEFORE=$(getAvailableSpace)

<<<<<<< HEAD
          sudo apt-get update || true
          sudo apt-get remove -y '^dotnet-.*' || true
          sudo apt-get remove -y '^llvm-.*' || true
          sudo apt-get remove -y 'php.*' || true
          sudo apt-get remove -y '^mongodb-.*' || true
          sudo apt-get remove -y '^mysql-.*' || true
          sudo apt-get remove -y azure-cli google-cloud-sdk google-chrome-stable firefox powershell mono-devel libgl1-mesa-dri || true
          sudo apt-get autoremove -y || true
          sudo apt-get clean || true
=======
          sudo apt-get remove -y '^dotnet-.*' --fix-missing || echo "::warning::The command [sudo apt-get remove -y '^dotnet-.*' --fix-missing] failed to complete successfully. Proceeding..."
          sudo apt-get remove -y '^llvm-.*' --fix-missing || echo "::warning::The command [sudo apt-get remove -y '^llvm-.*' --fix-missing] failed to complete successfully. Proceeding..."
          sudo apt-get remove -y 'php.*' --fix-missing || echo "::warning::The command [sudo apt-get remove -y 'php.*' --fix-missing] failed to complete successfully. Proceeding..."
          sudo apt-get remove -y '^mongodb-.*' --fix-missing || echo "::warning::The command [sudo apt-get remove -y '^mongodb-.*' --fix-missing] failed to complete successfully. Proceeding..."
          sudo apt-get remove -y '^mysql-.*' --fix-missing || echo "::warning::The command [sudo apt-get remove -y '^mysql-.*' --fix-missing] failed to complete successfully. Proceeding..."
          sudo apt-get remove -y azure-cli google-cloud-sdk google-chrome-stable firefox powershell mono-devel libgl1-mesa-dri --fix-missing || echo "::warning::The command [sudo apt-get remove -y azure-cli google-chrome-stable firefox powershell mono-devel libgl1-mesa-dri --fix-missing] failed to complete successfully. Proceeding..."
          sudo apt-get remove -y google-cloud-sdk --fix-missing || echo "::debug::The command [sudo apt-get remove -y google-cloud-sdk --fix-missing] failed to complete successfully. Proceeding..."
          sudo apt-get remove -y google-cloud-cli --fix-missing || echo "::debug::The command [sudo apt-get remove -y google-cloud-cli --fix-missing] failed to complete successfully. Proceeding..."
          sudo apt-get autoremove -y || echo "::warning::The command [sudo apt-get autoremove -y] failed to complete successfully. Proceeding..."
          sudo apt-get clean || echo "::warning::The command [sudo apt-get clean] failed to complete successfully. Proceeding..."
>>>>>>> 470d85a7
          
          AFTER=$(getAvailableSpace)
          SAVED=$((AFTER-BEFORE))
          printSavedSpace $SAVED "Large misc. packages"
        fi

        # Option: Remove Docker images

        if [[ ${{ inputs.docker-images }} == 'true' ]]; then
          BEFORE=$(getAvailableSpace)

          sudo docker image prune --all --force || true

          AFTER=$(getAvailableSpace)
          SAVED=$((AFTER-BEFORE))
          printSavedSpace $SAVED "Docker images"
        fi

        # Option: Remove tool cache
        # REF: https://github.com/actions/virtual-environments/issues/2875#issuecomment-1163392159

        if [[ ${{ inputs.tool-cache }} == 'true' ]]; then
          BEFORE=$(getAvailableSpace)

          sudo rm -rf "$AGENT_TOOLSDIRECTORY" || true
          
          AFTER=$(getAvailableSpace)
          SAVED=$((AFTER-BEFORE))
          printSavedSpace $SAVED "Tool cache"
        fi

        # Option: Remove Swap storage

        if [[ ${{ inputs.swap-storage }} == 'true' ]]; then
          BEFORE=$(getAvailableSpace)

          sudo swapoff -a || true
          sudo rm -f /mnt/swapfile || true
          free -h
          
          AFTER=$(getAvailableSpace)
          SAVED=$((AFTER-BEFORE))
          printSavedSpace $SAVED "Swap storage"
        fi



        # Output saved space statistic

        AVAILABLE_END=$(getAvailableSpace)
        AVAILABLE_ROOT_END=$(getAvailableSpace '/')

        echo ""
        printDH "AFTER CLEAN-UP:"

        echo ""
        echo ""

        echo "/dev/root:"
        printSavedSpace $((AVAILABLE_ROOT_END - AVAILABLE_ROOT_INITIAL))
        echo "overall:"
        printSavedSpace $((AVAILABLE_END - AVAILABLE_INITIAL))<|MERGE_RESOLUTION|>--- conflicted
+++ resolved
@@ -171,17 +171,6 @@
         if [[ ${{ inputs.large-packages }} == 'true' ]]; then
           BEFORE=$(getAvailableSpace)
 
-<<<<<<< HEAD
-          sudo apt-get update || true
-          sudo apt-get remove -y '^dotnet-.*' || true
-          sudo apt-get remove -y '^llvm-.*' || true
-          sudo apt-get remove -y 'php.*' || true
-          sudo apt-get remove -y '^mongodb-.*' || true
-          sudo apt-get remove -y '^mysql-.*' || true
-          sudo apt-get remove -y azure-cli google-cloud-sdk google-chrome-stable firefox powershell mono-devel libgl1-mesa-dri || true
-          sudo apt-get autoremove -y || true
-          sudo apt-get clean || true
-=======
           sudo apt-get remove -y '^dotnet-.*' --fix-missing || echo "::warning::The command [sudo apt-get remove -y '^dotnet-.*' --fix-missing] failed to complete successfully. Proceeding..."
           sudo apt-get remove -y '^llvm-.*' --fix-missing || echo "::warning::The command [sudo apt-get remove -y '^llvm-.*' --fix-missing] failed to complete successfully. Proceeding..."
           sudo apt-get remove -y 'php.*' --fix-missing || echo "::warning::The command [sudo apt-get remove -y 'php.*' --fix-missing] failed to complete successfully. Proceeding..."
@@ -192,7 +181,6 @@
           sudo apt-get remove -y google-cloud-cli --fix-missing || echo "::debug::The command [sudo apt-get remove -y google-cloud-cli --fix-missing] failed to complete successfully. Proceeding..."
           sudo apt-get autoremove -y || echo "::warning::The command [sudo apt-get autoremove -y] failed to complete successfully. Proceeding..."
           sudo apt-get clean || echo "::warning::The command [sudo apt-get clean] failed to complete successfully. Proceeding..."
->>>>>>> 470d85a7
           
           AFTER=$(getAvailableSpace)
           SAVED=$((AFTER-BEFORE))
